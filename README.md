--- conflicted
+++ resolved
@@ -25,16 +25,11 @@
 > *Note: it is possible to use `node-serialport` within NW.js and Electron projects but it needs to 
 > be specifically recompiled for those environment.*
 
-So far, the library has only beed tested with 
-<<<<<<< HEAD
-[HP 7475A](http://hpmuseum.net/display_item.php?hw=74) and 
-=======
-[HP 7475A](http://hpmuseum.net/display_item.php?hw=74) and  
->>>>>>> 9325b463
-[HP 7440A](http://www.hpmuseum.net/display_item.php?hw=80) plotters. If you have success with other 
-makes or models, [let me know](https://twitter.com/jpcote). Beware that some HP plotters are only 
-equipped with a proprietary HPIB or GPIB interface. To use this library, your plotter must have a 
-**serial** interface (RS-232-C).
+So far, the library has only beed tested with an 
+[HP 7475a plotter](http://hpmuseum.net/display_item.php?hw=74). If you have success with other makes
+or models, [let me know](https://twitter.com/jpcote). Beware that some HP plotters are only equipped 
+with a proprietary HPIB or GPIB interface. To use this library, your plotter must have a **serial**
+interface (RS-232-C).
 
 ### Coordinate Sytem
 
